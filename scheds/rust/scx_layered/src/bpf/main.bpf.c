--- conflicted
+++ resolved
@@ -1822,9 +1822,6 @@
 	}
 }
 
-<<<<<<< HEAD
-static void account_used(struct task_struct *p, struct cpu_ctx *cpuc, struct task_ctx *taskc, u64 now)
-=======
 static inline void check_member_expired(struct task_ctx *taskc, u64 now)
 {
 	u64 recheck = taskc->recheck_layer_membership;
@@ -1845,8 +1842,7 @@
 		taskc->refresh_layer = true;
 }
 
-static void account_used(struct cpu_ctx *cpuc, struct task_ctx *taskc, u64 now, u64 bytes)
->>>>>>> e2ba5845
+static void account_used(struct task_struct *p, struct cpu_ctx *cpuc, struct task_ctx *taskc, u64 now)
 {
 	s32 task_lid;
 	u64 used;
