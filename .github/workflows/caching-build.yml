--- conflicted
+++ resolved
@@ -364,11 +364,7 @@
       - uses: ./.github/actions/install-deps-action
       - name: Build Book and Linux Docs
         run: |
-<<<<<<< HEAD
-          rustup component add rustfmt
-=======
           cd / && rustup component add rustfmt && cd $OLDPWD
->>>>>>> 695c117b
           RUSTDOCFLAGS="--enable-index-page -Zunstable-options" cargo +nightly doc --workspace --no-deps --bins --lib --examples --document-private-items
           sudo apt install build-essential graphviz sphinx-doc python3-sphinx-rtd-theme texlive-latex-recommended python3-yaml -y
           cargo install htmlq
